--- conflicted
+++ resolved
@@ -343,13 +343,7 @@
 func (s *service) call(ctx context.Context, mtype *methodType, argv, replyv reflect.Value) (err error) {
 	defer func() {
 		if r := recover(); r != nil {
-<<<<<<< HEAD
-			err = fmt.Errorf("[service internal error]: %v", r)
-=======
-			//log.Errorf("failed to invoke service: %v, stacks: %s", r, string(debug.Stack()))
-			err = fmt.Errorf("[service internal error]: %v, method: %s, argv: %+v",
-				r, mtype.method.Name, argv.Interface())
->>>>>>> 0975d46a
+      err = fmt.Errorf("[service internal error]: %v", r)
 			log.Handle(err)
 		}
 	}()
